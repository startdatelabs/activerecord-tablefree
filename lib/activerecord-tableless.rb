# See #ActiveRecord::Tableless
require 'activerecord-tableless/version'

module ActiveRecord

  # = ActiveRecord::Tableless
  #
  # Allow classes to behave like ActiveRecord models, but without an associated
  # database table. A great way to capitalize on validations. Based on the
  # original post at http://www.railsweenie.com/forums/2/topics/724 (which seems
  # to have disappeared from the face of the earth).
  #
  # = Example usage
  #
  #  class ContactMessage < ActiveRecord::Base
  #
  #    has_no_table
  #
  #    column :name,    :string
  #    column :email,   :string
  #    column :message, :string
  #
  #  end
  #
  #  msg = ContactMessage.new( params[:msg] )
  #  if msg.valid?
  #    ContactMessageSender.deliver_message( msg )
  #    redirect_to :action => :sent
  #  end
  #
  module Tableless

    class NoDatabase < StandardError; end
    class Unsupported < StandardError; end

    def self.included( base ) #:nodoc:
      base.send :extend, ActsMethods
    end

    module ActsMethods #:nodoc:

      # A model that needs to be tableless will call this method to indicate
      # it.
      def has_no_table(options = {:database => :fail_fast})
        raise ArgumentError.new("Invalid database option '#{options[:database]}'") unless [:fail_fast, :pretend_success].member? options[:database]
        # keep our options handy
        if ActiveRecord::VERSION::STRING < "3.1.0"
          write_inheritable_attribute(:tableless_options,
                                      { :database => options[:database],
                                        :columns => []
                                      }
                                      )
          class_inheritable_reader :tableless_options
        elsif ActiveRecord::VERSION::STRING >= "3.2.0"
          class_attribute :tableless_options
          self.tableless_options = {
            :database => options[:database],
            :columns => []
          }
        else
          raise Unsupported.new("Sorry, ActiveRecord version #{ActiveRecord::VERSION::STRING} is not supported")
        end

        # extend
        extend  ActiveRecord::Tableless::SingletonMethods
        extend  ActiveRecord::Tableless::ClassMethods

        # include
        include ActiveRecord::Tableless::InstanceMethods

        # setup columns
      end

      def tableless?
        false
      end

    end

    module SingletonMethods

      # Return the list of columns registered for the model. Used internally by
      # ActiveRecord
      def columns
        tableless_options[:columns]
      end

      # Register a new column.
<<<<<<< HEAD

      if ActiveRecord::VERSION::STRING >= "4.2.0"
        def column(name, sql_type = nil, default = nil, null = true)
          tableless_options[:columns] << ActiveRecord::ConnectionAdapters::Column.new(name.to_s, default, Type::Value.new, sql_type.to_s, null)
        end
      else
        def column(name, sql_type = nil, default = nil, null = true)
=======
      def column(name, sql_type = nil, default = nil, null = true)
        if ActiveRecord::VERSION::STRING >= "4.2.0"
          cast_type = "ActiveRecord::Type::#{sql_type.to_s.camelize}".constantize.new
          tableless_options[:columns] << ActiveRecord::ConnectionAdapters::Column.new(name.to_s, default, cast_type, sql_type.to_s, null)
        else
>>>>>>> fdc83fc1
          tableless_options[:columns] << ActiveRecord::ConnectionAdapters::Column.new(name.to_s, default, sql_type.to_s, null)
        end
      end

      # Register a set of columns with the same SQL type
      def add_columns(sql_type, *args)
        args.each do |col|
          column col, sql_type
        end
      end

      def destroy(*args)
        case tableless_options[:database]
        when :pretend_success
          self.new()
        when :fail_fast
          raise NoDatabase.new("Can't #destroy on Tableless class")
        end
      end

      def destroy_all(*args)
        case tableless_options[:database]
        when :pretend_success
          []
        when :fail_fast
          raise NoDatabase.new("Can't #destroy_all on Tableless class")
        end
      end

      case ActiveRecord::VERSION::MAJOR
      when 3
        def all(*args)
          case tableless_options[:database]
          when :pretend_success
            []
          when :fail_fast
            raise NoDatabase.new("Can't #find_every on Tableless class")
          end

        end
      when 4
        def find_by_sql(*args)
          case tableless_options[:database]
          when :pretend_success
            []
          when :fail_fast
            raise NoDatabase.new("Can't #find_by_sql on Tableless class")
          end

        end
      else
        raise Unsupported.new("Unsupported ActiveRecord version")
      end

      def transaction(&block)
#        case tableless_options[:database]
#        when :pretend_success
          @_current_transaction_records ||= []
          yield
#        when :fail_fast
#          raise NoDatabase.new("Can't #transaction on Tableless class")
#        end
      end

      def tableless?
        true
      end

      def table_exists?
        false
      end
    end

    module ClassMethods

      def from_query_string(query_string)
        unless query_string.blank?
          params = query_string.split('&').collect do |chunk|
            next if chunk.empty?
            key, value = chunk.split('=', 2)
            next if key.empty?
            value = value.nil? ? nil : CGI.unescape(value)
            [ CGI.unescape(key), value ]
          end.compact.to_h

          new(params)
        else
          new
        end
      end

      def connection
        conn = Object.new()
        def conn.quote_table_name(*args)
          ""
        end
        def conn.substitute_at(*args)
          nil
        end
        def conn.schema_cache(*args)
          schema_cache = Object.new()
          def schema_cache.columns_hash(*args)
            Hash.new()
          end
          schema_cache
        end
        conn
      end

    end

    module InstanceMethods

      def to_query_string(prefix = nil)
        attributes.to_a.collect{|(name,value)| escaped_var_name(name, prefix) + "=" + escape_for_url(value) if value }.compact.join("&")
      end

      def quote_value(value, column = nil)
        ""
      end

      %w(create create_record _create_record update update_record _update_record).each do |method_name|
        define_method(method_name) do |*args|
          case self.class.tableless_options[:database]
          when :pretend_success
            true
          when :fail_fast
            raise NoDatabase.new("Can't ##{method_name} a Tableless object")
          end
        end
      end

      def destroy
        case self.class.tableless_options[:database]
        when :pretend_success
          @destroyed = true
          freeze
        when :fail_fast
          raise NoDatabase.new("Can't #destroy a Tableless object")
        end
      end

      def reload(*args)
        case self.class.tableless_options[:database]
        when :pretend_success
          self
        when :fail_fast
          raise NoDatabase.new("Can't #reload a Tableless object")
        end
      end

      if ActiveRecord::VERSION::MAJOR >= 3
        def add_to_transaction
        end
      end

      private

        def escaped_var_name(name, prefix = nil)
          prefix ? "#{URI.escape(prefix)}[#{URI.escape(name)}]" : URI.escape(name)
        end

        def escape_for_url(value)
          case value
            when true then "1"
            when false then "0"
            when nil then ""
            else URI.escape(value.to_s)
          end
        rescue
          ""
        end

    end

  end
end

ActiveRecord::Base.send( :include, ActiveRecord::Tableless )<|MERGE_RESOLUTION|>--- conflicted
+++ resolved
@@ -86,21 +86,14 @@
       end
 
       # Register a new column.
-<<<<<<< HEAD
 
       if ActiveRecord::VERSION::STRING >= "4.2.0"
         def column(name, sql_type = nil, default = nil, null = true)
-          tableless_options[:columns] << ActiveRecord::ConnectionAdapters::Column.new(name.to_s, default, Type::Value.new, sql_type.to_s, null)
+          cast_type = "ActiveRecord::Type::#{sql_type.to_s.camelize}".constantize.new
+          tableless_options[:columns] << ActiveRecord::ConnectionAdapters::Column.new(name.to_s, default, cast_type, sql_type.to_s, null)
         end
       else
         def column(name, sql_type = nil, default = nil, null = true)
-=======
-      def column(name, sql_type = nil, default = nil, null = true)
-        if ActiveRecord::VERSION::STRING >= "4.2.0"
-          cast_type = "ActiveRecord::Type::#{sql_type.to_s.camelize}".constantize.new
-          tableless_options[:columns] << ActiveRecord::ConnectionAdapters::Column.new(name.to_s, default, cast_type, sql_type.to_s, null)
-        else
->>>>>>> fdc83fc1
           tableless_options[:columns] << ActiveRecord::ConnectionAdapters::Column.new(name.to_s, default, sql_type.to_s, null)
         end
       end
